--- conflicted
+++ resolved
@@ -3,41 +3,29 @@
 go 1.21
 
 require (
-<<<<<<< HEAD
 	github.com/gorilla/websocket v1.5.0
 	github.com/kylelemons/godebug v1.1.0
 	github.com/stretchr/testify v1.8.4
-	goa.design/clue v0.18.2
-=======
-	github.com/fsnotify/fsnotify v1.7.0
-	github.com/jaschaephraim/lrserver v0.0.0-20171129202958-50d19f603f71
-	github.com/kylelemons/godebug v1.1.0
->>>>>>> 6a78441c
-	goa.design/goa/v3 v3.13.2
+	goa.design/clue v0.19.0
+	goa.design/goa/v3 v3.14.0
 	golang.org/x/tools v0.14.0
 	gopkg.in/fsnotify.v1 v1.4.7
 )
 
 require (
 	github.com/AnatolyRugalev/goregen v0.1.0 // indirect
-<<<<<<< HEAD
 	github.com/aws/smithy-go v1.16.0 // indirect
 	github.com/davecgh/go-spew v1.1.1 // indirect
-=======
->>>>>>> 6a78441c
 	github.com/dimfeld/httppath v0.0.0-20170720192232-ee938bf73598 // indirect
-	github.com/fsnotify/fsnotify v1.6.0 // indirect
+	github.com/fsnotify/fsnotify v1.7.0 // indirect
 	github.com/go-chi/chi/v5 v5.0.10 // indirect
 	github.com/go-logfmt/logfmt v0.6.0 // indirect
 	github.com/golang/protobuf v1.5.3 // indirect
 	github.com/google/uuid v1.4.0 // indirect
 	github.com/kr/pretty v0.3.1 // indirect
 	github.com/manveru/faker v0.0.0-20171103152722-9fbc68a78c4d // indirect
-<<<<<<< HEAD
 	github.com/pmezard/go-difflib v1.0.0 // indirect
 	github.com/rogpeppe/go-internal v1.10.0 // indirect
-=======
->>>>>>> 6a78441c
 	github.com/sergi/go-diff v1.3.1 // indirect
 	go.opentelemetry.io/otel v1.19.0 // indirect
 	go.opentelemetry.io/otel/trace v1.19.0 // indirect
@@ -46,13 +34,9 @@
 	golang.org/x/sys v0.13.0 // indirect
 	golang.org/x/term v0.13.0 // indirect
 	golang.org/x/text v0.13.0 // indirect
-<<<<<<< HEAD
 	google.golang.org/genproto/googleapis/rpc v0.0.0-20231030173426-d783a09b4405 // indirect
 	google.golang.org/grpc v1.59.0 // indirect
 	google.golang.org/protobuf v1.31.0 // indirect
 	gopkg.in/check.v1 v1.0.0-20201130134442-10cb98267c6c // indirect
 	gopkg.in/yaml.v3 v3.0.1 // indirect
-=======
-	gopkg.in/fsnotify.v1 v1.4.7 // indirect
->>>>>>> 6a78441c
 )